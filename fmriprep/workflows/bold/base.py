# emacs: -*- mode: python; py-indent-offset: 4; indent-tabs-mode: nil -*-
# vi: set ft=python sts=4 ts=4 sw=4 et:
#
# Copyright 2021 The NiPreps Developers <nipreps@gmail.com>
#
# Licensed under the Apache License, Version 2.0 (the "License");
# you may not use this file except in compliance with the License.
# You may obtain a copy of the License at
#
#     http://www.apache.org/licenses/LICENSE-2.0
#
# Unless required by applicable law or agreed to in writing, software
# distributed under the License is distributed on an "AS IS" BASIS,
# WITHOUT WARRANTIES OR CONDITIONS OF ANY KIND, either express or implied.
# See the License for the specific language governing permissions and
# limitations under the License.
#
# We support and encourage derived works from this project, please read
# about our expectations at
#
#     https://www.nipreps.org/community/licensing/
#
"""
Orchestrating the BOLD-preprocessing workflow
^^^^^^^^^^^^^^^^^^^^^^^^^^^^^^^^^^^^^^^^^^^^^

.. autofunction:: init_func_preproc_wf
.. autofunction:: init_func_derivatives_wf

"""
from ... import config

import os

import nibabel as nb
from nipype.interfaces.fsl import Split as FSLSplit
from nipype.pipeline import engine as pe
from nipype.interfaces import utility as niu

from niworkflows.utils.connections import pop_file, listify


from ...utils.meepi import combine_meepi_source

from ...interfaces import DerivativesDataSink
from ...interfaces.reports import FunctionalSummary

# BOLD workflows
from .confounds import init_bold_confs_wf, init_carpetplot_wf
from .hmc import init_bold_hmc_wf
from .stc import init_bold_stc_wf
from .t2s import init_bold_t2s_wf
from .registration import init_bold_t1_trans_wf, init_bold_reg_wf
from .resampling import (
    init_bold_surf_wf,
    init_bold_std_trans_wf,
    init_bold_preproc_trans_wf,
)
from .outputs import init_func_derivatives_wf


def init_func_preproc_wf(bold_file):
    """
    This workflow controls the functional preprocessing stages of *fMRIPrep*.

    Workflow Graph
        .. workflow::
            :graph2use: orig
            :simple_form: yes

            from fmriprep.workflows.tests import mock_config
            from fmriprep import config
            from fmriprep.workflows.bold.base import init_func_preproc_wf
            with mock_config():
                bold_file = config.execution.bids_dir / 'sub-01' / 'func' \
                    / 'sub-01_task-mixedgamblestask_run-01_bold.nii.gz'
                wf = init_func_preproc_wf(str(bold_file))

    Parameters
    ----------
    bold_file
        BOLD series NIfTI file

    Inputs
    ------
    bold_file
        BOLD series NIfTI file
    t1w_preproc
        Bias-corrected structural template image
    t1w_mask
        Mask of the skull-stripped template image
    t1w_dseg
        Segmentation of preprocessed structural image, including
        gray-matter (GM), white-matter (WM) and cerebrospinal fluid (CSF)
    t1w_asec
        Segmentation of structural image, done with FreeSurfer.
    t1w_aparc
        Parcellation of structural image, done with FreeSurfer.
    t1w_tpms
        List of tissue probability maps in T1w space
    template
        List of templates to target
    anat2std_xfm
        List of transform files, collated with templates
    std2anat_xfm
        List of inverse transform files, collated with templates
    subjects_dir
        FreeSurfer SUBJECTS_DIR
    subject_id
        FreeSurfer subject ID
    t1w2fsnative_xfm
        LTA-style affine matrix translating from T1w to FreeSurfer-conformed subject space
    fsnative2t1w_xfm
        LTA-style affine matrix translating from FreeSurfer-conformed subject space to T1w

    Outputs
    -------
    bold_t1
        BOLD series, resampled to T1w space
    bold_mask_t1
        BOLD series mask in T1w space
    bold_std
        BOLD series, resampled to template space
    bold_mask_std
        BOLD series mask in template space
    confounds
        TSV of confounds
    surfaces
        BOLD series, resampled to FreeSurfer surfaces
    aroma_noise_ics
        Noise components identified by ICA-AROMA
    melodic_mix
        FSL MELODIC mixing matrix
    bold_cifti
        BOLD CIFTI image
    cifti_variant
        combination of target spaces for `bold_cifti`

    See Also
    --------

    * :py:func:`~niworkflows.func.util.init_bold_reference_wf`
    * :py:func:`~fmriprep.workflows.bold.stc.init_bold_stc_wf`
    * :py:func:`~fmriprep.workflows.bold.hmc.init_bold_hmc_wf`
    * :py:func:`~fmriprep.workflows.bold.t2s.init_bold_t2s_wf`
    * :py:func:`~fmriprep.workflows.bold.registration.init_bold_t1_trans_wf`
    * :py:func:`~fmriprep.workflows.bold.registration.init_bold_reg_wf`
    * :py:func:`~fmriprep.workflows.bold.confounds.init_bold_confs_wf`
    * :py:func:`~fmriprep.workflows.bold.confounds.init_ica_aroma_wf`
    * :py:func:`~fmriprep.workflows.bold.resampling.init_bold_std_trans_wf`
    * :py:func:`~fmriprep.workflows.bold.resampling.init_bold_preproc_trans_wf`
    * :py:func:`~fmriprep.workflows.bold.resampling.init_bold_surf_wf`
    * :py:func:`~sdcflows.workflows.fmap.init_fmap_wf`
    * :py:func:`~sdcflows.workflows.pepolar.init_pepolar_unwarp_wf`
    * :py:func:`~sdcflows.workflows.phdiff.init_phdiff_wf`
    * :py:func:`~sdcflows.workflows.syn.init_syn_sdc_wf`
    * :py:func:`~sdcflows.workflows.unwarp.init_sdc_unwarp_wf`

    """
    from niworkflows.engine.workflows import LiterateWorkflow as Workflow
    from niworkflows.func.util import init_bold_reference_wf
    from niworkflows.interfaces.nibabel import ApplyMask
    from niworkflows.interfaces.utility import KeySelect, DictMerge
    from sdcflows.workflows.base import init_sdc_estimate_wf, fieldmap_wrangler

    if nb.load(
        bold_file[0] if isinstance(bold_file, (list, tuple)) else bold_file
    ).shape[3:] <= (5 - config.execution.sloppy,):
        config.loggers.workflow.warning(
            f"Too short BOLD series (<= 5 timepoints). Skipping processing of <{bold_file}>."
        )
        return

    mem_gb = {'filesize': 1, 'resampled': 1, 'largemem': 1}
    bold_tlen = 10

    # Have some options handy
    omp_nthreads = config.nipype.omp_nthreads
    freesurfer = config.workflow.run_reconall
    spaces = config.workflow.spaces
    fmriprep_dir = str(config.execution.fmriprep_dir)

    # Extract BIDS entities and metadata from BOLD file(s)
    entities = extract_entities(bold_file)
    layout = config.execution.layout

    # Take first file as reference
    ref_file = pop_file(bold_file)
    metadata = layout.get_metadata(ref_file)
    # get original image orientation
    ref_orientation = get_img_orientation(ref_file)

    echo_idxs = listify(entities.get("echo", []))
    multiecho = len(echo_idxs) > 2
    if len(echo_idxs) == 1:
        config.loggers.workflow.warning(
            f"Running a single echo <{ref_file}> from a seemingly multi-echo dataset."
        )
        bold_file = ref_file  # Just in case - drop the list

    if len(echo_idxs) == 2:
        raise RuntimeError(
            "Multi-echo processing requires at least three different echos (found two)."
        )

    if multiecho:
        # Drop echo entity for future queries, have a boolean shorthand
        entities.pop("echo", None)
        # reorder echoes from shortest to largest
        tes, bold_file = zip(*sorted([
            (layout.get_metadata(bf)["EchoTime"], bf) for bf in bold_file
        ]))
        ref_file = bold_file[0]  # Reset reference to be the shortest TE

    if os.path.isfile(ref_file):
        bold_tlen, mem_gb = _create_mem_gb(ref_file)

    wf_name = _get_wf_name(ref_file)
    config.loggers.workflow.debug(
        'Creating bold processing workflow for <%s> (%.2f GB / %d TRs). '
        'Memory resampled/largemem=%.2f/%.2f GB.',
        ref_file, mem_gb['filesize'], bold_tlen, mem_gb['resampled'], mem_gb['largemem'])

    # Find associated sbref, if possible
    entities['suffix'] = 'sbref'
    entities['extension'] = ['.nii', '.nii.gz']  # Overwrite extensions
    sbref_files = layout.get(return_type='file', **entities)

    sbref_msg = f"No single-band-reference found for {os.path.basename(ref_file)}."
    if sbref_files and 'sbref' in config.workflow.ignore:
        sbref_msg = "Single-band reference file(s) found and ignored."
        sbref_files = []
    elif sbref_files:
        sbref_msg = "Using single-band reference file(s) {}.".format(
            ','.join([os.path.basename(sbf) for sbf in sbref_files]))
    config.loggers.workflow.info(sbref_msg)

    # Find fieldmaps. Options: (phase1|phase2|phasediff|epi|fieldmap|syn)
    fmaps = None
    if 'fieldmaps' not in config.workflow.ignore:
        fmaps = fieldmap_wrangler(layout, ref_file,
                                  use_syn=config.workflow.use_syn_sdc,
                                  force_syn=config.workflow.force_syn)
    elif config.workflow.use_syn_sdc or config.workflow.force_syn:
        # If fieldmaps are not enabled, activate SyN-SDC in unforced (False) mode
        fmaps = {'syn': False}

    # Check whether STC must/can be run
    run_stc = (
        bool(metadata.get("SliceTiming"))
        and 'slicetiming' not in config.workflow.ignore
    )

    # Build workflow
    workflow = Workflow(name=wf_name)
    workflow.__postdesc__ = """\
All resamplings can be performed with *a single interpolation
step* by composing all the pertinent transformations (i.e. head-motion
transform matrices, susceptibility distortion correction when available,
and co-registrations to anatomical and output spaces).
Gridded (volumetric) resamplings were performed using `antsApplyTransforms` (ANTs),
configured with Lanczos interpolation to minimize the smoothing
effects of other kernels [@lanczos].
Non-gridded (surface) resamplings were performed using `mri_vol2surf`
(FreeSurfer).
"""

    inputnode = pe.Node(niu.IdentityInterface(
        fields=['bold_file', 'subjects_dir', 'subject_id',
                't1w_preproc', 't1w_mask', 't1w_dseg', 't1w_tpms',
                't1w_aseg', 't1w_aparc',
                'anat2std_xfm', 'std2anat_xfm', 'template',
                't1w2fsnative_xfm', 'fsnative2t1w_xfm']),
        name='inputnode')
    inputnode.inputs.bold_file = bold_file

    outputnode = pe.Node(niu.IdentityInterface(
        fields=['bold_t1', 'bold_t1_ref', 'bold2anat_xfm', 'anat2bold_xfm',
                'bold_mask_t1', 'bold_aseg_t1', 'bold_aparc_t1',
                'bold_std', 'bold_std_ref', 'bold_mask_std', 'bold_aseg_std', 'bold_aparc_std',
                'bold_native', 'bold_cifti', 'cifti_variant', 'cifti_metadata', 'cifti_density',
                'surfaces', 'confounds', 'aroma_noise_ics', 'melodic_mix', 'nonaggr_denoised_file',
                'confounds_metadata']),
        name='outputnode')

    # Generate a brain-masked conversion of the t1w
    t1w_brain = pe.Node(ApplyMask(), name='t1w_brain')

    # BOLD buffer: an identity used as a pointer to either the original BOLD
    # or the STC'ed one for further use.
    boldbuffer = pe.Node(niu.IdentityInterface(fields=['bold_file']), name='boldbuffer')

    summary = pe.Node(
        FunctionalSummary(
            slice_timing=run_stc,
            registration=('FSL', 'FreeSurfer')[freesurfer],
            registration_dof=config.workflow.bold2t1w_dof,
            registration_init=config.workflow.bold2t1w_init,
            pe_direction=metadata.get("PhaseEncodingDirection"),
            echo_idx=echo_idxs,
<<<<<<< HEAD
            tr=metadata.get("RepetitionTime"),
            orientation=ref_orientation),
=======
            tr=metadata["RepetitionTime"]),
>>>>>>> 1ac52cf8
        name='summary', mem_gb=config.DEFAULT_MEMORY_MIN_GB, run_without_submitting=True)
    summary.inputs.dummy_scans = config.workflow.dummy_scans

    func_derivatives_wf = init_func_derivatives_wf(
        bids_root=layout.root,
        cifti_output=config.workflow.cifti_output,
        freesurfer=freesurfer,
        metadata=metadata,
        output_dir=fmriprep_dir,
        spaces=spaces,
        use_aroma=config.workflow.use_aroma,
    )

    workflow.connect([
        (outputnode, func_derivatives_wf, [
            ('bold_t1', 'inputnode.bold_t1'),
            ('bold_t1_ref', 'inputnode.bold_t1_ref'),
            ('bold2anat_xfm', 'inputnode.bold2anat_xfm'),
            ('anat2bold_xfm', 'inputnode.anat2bold_xfm'),
            ('bold_aseg_t1', 'inputnode.bold_aseg_t1'),
            ('bold_aparc_t1', 'inputnode.bold_aparc_t1'),
            ('bold_mask_t1', 'inputnode.bold_mask_t1'),
            ('bold_native', 'inputnode.bold_native'),
            ('confounds', 'inputnode.confounds'),
            ('surfaces', 'inputnode.surf_files'),
            ('aroma_noise_ics', 'inputnode.aroma_noise_ics'),
            ('melodic_mix', 'inputnode.melodic_mix'),
            ('nonaggr_denoised_file', 'inputnode.nonaggr_denoised_file'),
            ('bold_cifti', 'inputnode.bold_cifti'),
            ('cifti_variant', 'inputnode.cifti_variant'),
            ('cifti_metadata', 'inputnode.cifti_metadata'),
            ('cifti_density', 'inputnode.cifti_density'),
            ('confounds_metadata', 'inputnode.confounds_metadata'),
            ('acompcor_masks', 'inputnode.acompcor_masks'),
            ('tcompcor_mask', 'inputnode.tcompcor_mask'),
        ]),
    ])

    # Generate a tentative boldref
    initial_boldref_wf = init_bold_reference_wf(
        name='initial_boldref_wf',
        omp_nthreads=omp_nthreads,
        bold_file=bold_file,
        sbref_files=sbref_files,
        multiecho=multiecho,
    )
    initial_boldref_wf.inputs.inputnode.dummy_scans = config.workflow.dummy_scans

    # Top-level BOLD splitter
    bold_split = pe.Node(FSLSplit(dimension='t'), name='bold_split',
                         mem_gb=mem_gb['filesize'] * 3)

    # HMC on the BOLD
    bold_hmc_wf = init_bold_hmc_wf(name='bold_hmc_wf',
                                   mem_gb=mem_gb['filesize'],
                                   omp_nthreads=omp_nthreads)

    # calculate BOLD registration to T1w
    bold_reg_wf = init_bold_reg_wf(
        bold2t1w_dof=config.workflow.bold2t1w_dof,
        bold2t1w_init=config.workflow.bold2t1w_init,
        freesurfer=freesurfer,
        mem_gb=mem_gb['resampled'],
        name='bold_reg_wf',
        omp_nthreads=omp_nthreads,
        sloppy=config.execution.sloppy,
        use_bbr=config.workflow.use_bbr,
        use_compression=False,
    )

    # apply BOLD registration to T1w
    bold_t1_trans_wf = init_bold_t1_trans_wf(name='bold_t1_trans_wf',
                                             freesurfer=freesurfer,
                                             mem_gb=mem_gb['resampled'],
                                             omp_nthreads=omp_nthreads,
                                             use_compression=False)

    # get confounds
    bold_confounds_wf = init_bold_confs_wf(
        mem_gb=mem_gb['largemem'],
        metadata=metadata,
        freesurfer=freesurfer,
        regressors_all_comps=config.workflow.regressors_all_comps,
        regressors_fd_th=config.workflow.regressors_fd_th,
        regressors_dvars_th=config.workflow.regressors_dvars_th,
        name='bold_confounds_wf')
    bold_confounds_wf.get_node('inputnode').inputs.t1_transform_flags = [False]

    # Apply transforms in 1 shot
    # Only use uncompressed output if AROMA is to be run
    bold_bold_trans_wf = init_bold_preproc_trans_wf(
        mem_gb=mem_gb['resampled'],
        omp_nthreads=omp_nthreads,
        use_compression=not config.execution.low_mem,
        use_fieldwarp=bool(fmaps),
        name='bold_bold_trans_wf'
    )
    bold_bold_trans_wf.inputs.inputnode.name_source = ref_file

    # Generate a new BOLD reference
    # This BOLD references *does not use* single-band reference images.
    final_boldref_wf = init_bold_reference_wf(
        name='final_boldref_wf',
        omp_nthreads=omp_nthreads,
        multiecho=multiecho,
    )
    final_boldref_wf.__desc__ = None  # Unset description to avoid second appearance

    # SLICE-TIME CORRECTION (or bypass) #############################################
    if run_stc:
        bold_stc_wf = init_bold_stc_wf(name='bold_stc_wf', metadata=metadata)
        workflow.connect([
            (initial_boldref_wf, bold_stc_wf, [
                ('outputnode.skip_vols', 'inputnode.skip_vols')]),
            (bold_stc_wf, boldbuffer, [('outputnode.stc_file', 'bold_file')]),
        ])
        if not multiecho:
            workflow.connect([
                (initial_boldref_wf, bold_stc_wf, [
                    ('outputnode.bold_file', 'inputnode.bold_file')])])
        else:  # for meepi, iterate through stc_wf for all workflows
            meepi_echos = boldbuffer.clone(name='meepi_echos')
            meepi_echos.iterables = ('bold_file', bold_file)
            workflow.connect([
                (meepi_echos, bold_stc_wf, [('bold_file', 'inputnode.bold_file')])])
    elif not multiecho:  # STC is too short or False
        # bypass STC from original BOLD to the splitter through boldbuffer
        workflow.connect([
            (initial_boldref_wf, boldbuffer, [('outputnode.bold_file', 'bold_file')])])
    else:
        # for meepi, iterate over all meepi echos to boldbuffer
        boldbuffer.iterables = ('bold_file', bold_file)

    # SDC (SUSCEPTIBILITY DISTORTION CORRECTION) or bypass ##########################
    bold_sdc_wf = init_sdc_estimate_wf(fmaps, metadata,
                                       omp_nthreads=omp_nthreads,
                                       debug=config.execution.sloppy)

    # MULTI-ECHO EPI DATA #############################################
    if multiecho:  # instantiate relevant interfaces, imports
        from niworkflows.func.util import init_skullstrip_bold_wf
        skullstrip_bold_wf = init_skullstrip_bold_wf(name='skullstrip_bold_wf')

        split_opt_comb = bold_split.clone(name='split_opt_comb')

        inputnode.inputs.bold_file = ref_file  # Replace reference w first echo

        join_echos = pe.JoinNode(
            niu.IdentityInterface(fields=['bold_files', 'skullstripped_bold_files']),
            joinsource=('meepi_echos' if run_stc is True else 'boldbuffer'),
            joinfield=['bold_files', 'skullstripped_bold_files'],
            name='join_echos'
        )

        # create optimal combination, adaptive T2* map
        bold_t2s_wf = init_bold_t2s_wf(echo_times=tes,
                                       mem_gb=mem_gb['resampled'],
                                       omp_nthreads=omp_nthreads,
                                       name='bold_t2smap_wf')

    # MAIN WORKFLOW STRUCTURE #######################################################
    workflow.connect([
        (inputnode, t1w_brain, [('t1w_preproc', 'in_file'),
                                ('t1w_mask', 'in_mask')]),
        # BOLD buffer has slice-time corrected if it was run, original otherwise
        (boldbuffer, bold_split, [('bold_file', 'in_file')]),
        # HMC
        (initial_boldref_wf, bold_hmc_wf, [
            ('outputnode.raw_ref_image', 'inputnode.raw_ref_image'),
            ('outputnode.bold_file', 'inputnode.bold_file')]),
        (initial_boldref_wf, summary, [
            ('outputnode.algo_dummy_scans', 'algo_dummy_scans')]),
        # EPI-T1 registration workflow
        (inputnode, bold_reg_wf, [
            ('t1w_dseg', 'inputnode.t1w_dseg'),
            # Undefined if --fs-no-reconall, but this is safe
            ('subjects_dir', 'inputnode.subjects_dir'),
            ('subject_id', 'inputnode.subject_id'),
            ('fsnative2t1w_xfm', 'inputnode.fsnative2t1w_xfm')]),
        (t1w_brain, bold_reg_wf, [
            ('out_file', 'inputnode.t1w_brain')]),
        (inputnode, bold_t1_trans_wf, [
            ('bold_file', 'inputnode.name_source'),
            ('t1w_mask', 'inputnode.t1w_mask'),
            ('t1w_aseg', 'inputnode.t1w_aseg'),
            ('t1w_aparc', 'inputnode.t1w_aparc')]),
        (t1w_brain, bold_t1_trans_wf, [
            ('out_file', 'inputnode.t1w_brain')]),
        (bold_reg_wf, outputnode, [
            ('outputnode.itk_bold_to_t1', 'bold2anat_xfm'),
            ('outputnode.itk_t1_to_bold', 'anat2bold_xfm')]),
        (bold_reg_wf, bold_t1_trans_wf, [
            ('outputnode.itk_bold_to_t1', 'inputnode.itk_bold_to_t1')]),
        (bold_t1_trans_wf, outputnode, [('outputnode.bold_t1', 'bold_t1'),
                                        ('outputnode.bold_t1_ref', 'bold_t1_ref'),
                                        ('outputnode.bold_aseg_t1', 'bold_aseg_t1'),
                                        ('outputnode.bold_aparc_t1', 'bold_aparc_t1')]),
        (bold_reg_wf, summary, [('outputnode.fallback', 'fallback')]),
        # SDC (or pass-through workflow)
        (t1w_brain, bold_sdc_wf, [
            ('out_file', 'inputnode.t1w_brain')]),
        (initial_boldref_wf, bold_sdc_wf, [
            ('outputnode.ref_image', 'inputnode.epi_file'),
            ('outputnode.ref_image_brain', 'inputnode.epi_brain'),
            ('outputnode.bold_mask', 'inputnode.epi_mask')]),
        (bold_sdc_wf, bold_t1_trans_wf, [
            ('outputnode.epi_mask', 'inputnode.ref_bold_mask'),
            ('outputnode.epi_brain', 'inputnode.ref_bold_brain')]),
        (bold_sdc_wf, bold_bold_trans_wf, [
            ('outputnode.out_warp', 'inputnode.fieldwarp'),
            ('outputnode.epi_mask', 'inputnode.bold_mask')]),
        (bold_sdc_wf, bold_reg_wf, [
            ('outputnode.epi_brain', 'inputnode.ref_bold_brain')]),
        (bold_sdc_wf, summary, [('outputnode.method', 'distortion_correction')]),
        # Connect bold_confounds_wf
        (inputnode, bold_confounds_wf, [('t1w_tpms', 'inputnode.t1w_tpms'),
                                        ('t1w_mask', 'inputnode.t1w_mask')]),
        (bold_hmc_wf, bold_confounds_wf, [
            ('outputnode.movpar_file', 'inputnode.movpar_file'),
            ('outputnode.rmsd_file', 'inputnode.rmsd_file')]),
        (bold_reg_wf, bold_confounds_wf, [
            ('outputnode.itk_t1_to_bold', 'inputnode.t1_bold_xform')]),
        (initial_boldref_wf, bold_confounds_wf, [
            ('outputnode.skip_vols', 'inputnode.skip_vols')]),
        (final_boldref_wf, bold_confounds_wf, [
            ('outputnode.bold_mask', 'inputnode.bold_mask')]),
        (bold_confounds_wf, outputnode, [
            ('outputnode.confounds_file', 'confounds'),
            ('outputnode.confounds_metadata', 'confounds_metadata'),
            ('outputnode.acompcor_masks', 'acompcor_masks'),
            ('outputnode.tcompcor_mask', 'tcompcor_mask'),
        ]),
        # Connect bold_bold_trans_wf
        (bold_split, bold_bold_trans_wf, [
            ('out_files', 'inputnode.bold_file')]),
        (bold_hmc_wf, bold_bold_trans_wf, [
            ('outputnode.xforms', 'inputnode.hmc_xforms')]),
        # Summary
        (outputnode, summary, [('confounds', 'confounds_file')]),
    ])

    # for standard EPI data, pass along correct file
    if not multiecho:
        workflow.connect([
            (inputnode, func_derivatives_wf, [
                ('bold_file', 'inputnode.source_file')]),
            (bold_bold_trans_wf, bold_confounds_wf, [
                ('outputnode.bold', 'inputnode.bold')]),
            (bold_bold_trans_wf, final_boldref_wf, [
                ('outputnode.bold', 'inputnode.bold_file')]),
            (bold_split, bold_t1_trans_wf, [
                ('out_files', 'inputnode.bold_split')]),
            (bold_hmc_wf, bold_t1_trans_wf, [
                ('outputnode.xforms', 'inputnode.hmc_xforms')]),
            (bold_sdc_wf, bold_t1_trans_wf, [
                ('outputnode.out_warp', 'inputnode.fieldwarp')])
        ])
    else:  # for meepi, use optimal combination
        workflow.connect([
            # update name source for optimal combination
            (inputnode, func_derivatives_wf, [
                (('bold_file', combine_meepi_source), 'inputnode.source_file')]),
            (bold_bold_trans_wf, join_echos, [
                ('outputnode.bold', 'bold_files')]),
            (join_echos, final_boldref_wf, [
                ('bold_files', 'inputnode.bold_file')]),
            (bold_bold_trans_wf, skullstrip_bold_wf, [
                ('outputnode.bold', 'inputnode.in_file')]),
            (skullstrip_bold_wf, join_echos, [
                ('outputnode.skull_stripped_file', 'skullstripped_bold_files')]),
            (join_echos, bold_t2s_wf, [
                ('skullstripped_bold_files', 'inputnode.bold_file')]),
            (bold_t2s_wf, bold_confounds_wf, [
                ('outputnode.bold', 'inputnode.bold')]),
            (bold_t2s_wf, split_opt_comb, [
                ('outputnode.bold', 'in_file')]),
            (split_opt_comb, bold_t1_trans_wf, [
                ('out_files', 'inputnode.bold_split')]),
        ])

        # Already applied in bold_bold_trans_wf, which inputs to bold_t2s_wf
        bold_t1_trans_wf.inputs.inputnode.fieldwarp = 'identity'
        bold_t1_trans_wf.inputs.inputnode.hmc_xforms = 'identity'

    if fmaps:
        from sdcflows.workflows.outputs import init_sdc_unwarp_report_wf
        # Report on BOLD correction
        fmap_unwarp_report_wf = init_sdc_unwarp_report_wf()
        workflow.connect([
            (inputnode, fmap_unwarp_report_wf, [
                ('t1w_dseg', 'inputnode.in_seg')]),
            (initial_boldref_wf, fmap_unwarp_report_wf, [
                ('outputnode.ref_image', 'inputnode.in_pre')]),
            (bold_reg_wf, fmap_unwarp_report_wf, [
                ('outputnode.itk_t1_to_bold', 'inputnode.in_xfm')]),
            (bold_sdc_wf, fmap_unwarp_report_wf, [
                ('outputnode.epi_corrected', 'inputnode.in_post')]),
        ])

        # Overwrite ``out_path_base`` of unwarping DataSinks
        # And ensure echo is dropped from report
        for node in fmap_unwarp_report_wf.list_node_names():
            if node.split('.')[-1].startswith('ds_'):
                fmap_unwarp_report_wf.get_node(node).interface.out_path_base = ""
                fmap_unwarp_report_wf.get_node(node).inputs.dismiss_entities = ("echo",)

        for node in bold_sdc_wf.list_node_names():
            if node.split('.')[-1].startswith('ds_'):
                bold_sdc_wf.get_node(node).interface.out_path_base = ""
                bold_sdc_wf.get_node(node).inputs.dismiss_entities = ("echo",)

        if 'syn' in fmaps:
            sdc_select_std = pe.Node(
                KeySelect(fields=['std2anat_xfm']),
                name='sdc_select_std', run_without_submitting=True)
            sdc_select_std.inputs.key = 'MNI152NLin2009cAsym'
            workflow.connect([
                (inputnode, sdc_select_std, [('std2anat_xfm', 'std2anat_xfm'),
                                             ('template', 'keys')]),
                (sdc_select_std, bold_sdc_wf, [('std2anat_xfm', 'inputnode.std2anat_xfm')]),
            ])

        if fmaps.get('syn') is True:  # SyN forced
            syn_unwarp_report_wf = init_sdc_unwarp_report_wf(
                name='syn_unwarp_report_wf', forcedsyn=True)
            workflow.connect([
                (inputnode, syn_unwarp_report_wf, [
                    ('t1w_dseg', 'inputnode.in_seg')]),
                (initial_boldref_wf, syn_unwarp_report_wf, [
                    ('outputnode.ref_image', 'inputnode.in_pre')]),
                (bold_reg_wf, syn_unwarp_report_wf, [
                    ('outputnode.itk_t1_to_bold', 'inputnode.in_xfm')]),
                (bold_sdc_wf, syn_unwarp_report_wf, [
                    ('outputnode.syn_ref', 'inputnode.in_post')]),
            ])

            # Overwrite ``out_path_base`` of unwarping DataSinks
            # And ensure echo is dropped from report
            for node in syn_unwarp_report_wf.list_node_names():
                if node.split('.')[-1].startswith('ds_'):
                    syn_unwarp_report_wf.get_node(node).interface.out_path_base = ""
                    syn_unwarp_report_wf.get_node(node).inputs.dismiss_entities = ("echo",)

    # Map final BOLD mask into T1w space (if required)
    nonstd_spaces = set(spaces.get_nonstandard())
    if nonstd_spaces.intersection(('T1w', 'anat')):
        from niworkflows.interfaces.fixes import (
            FixHeaderApplyTransforms as ApplyTransforms
        )

        boldmask_to_t1w = pe.Node(ApplyTransforms(interpolation='MultiLabel'),
                                  name='boldmask_to_t1w', mem_gb=0.1)
        workflow.connect([
            (bold_reg_wf, boldmask_to_t1w, [
                ('outputnode.itk_bold_to_t1', 'transforms')]),
            (bold_t1_trans_wf, boldmask_to_t1w, [
                ('outputnode.bold_mask_t1', 'reference_image')]),
            (final_boldref_wf, boldmask_to_t1w, [
                ('outputnode.bold_mask', 'input_image')]),
            (boldmask_to_t1w, outputnode, [
                ('output_image', 'bold_mask_t1')]),
        ])

    if nonstd_spaces.intersection(('func', 'run', 'bold', 'boldref', 'sbref')):
        workflow.connect([
            (final_boldref_wf, func_derivatives_wf, [
                ('outputnode.ref_image', 'inputnode.bold_native_ref'),
                ('outputnode.bold_mask', 'inputnode.bold_mask_native')]),
            (bold_bold_trans_wf if not multiecho else bold_t2s_wf, outputnode, [
                ('outputnode.bold', 'bold_native')])
        ])

    if spaces.get_spaces(nonstandard=False, dim=(3,)):
        # Apply transforms in 1 shot
        # Only use uncompressed output if AROMA is to be run
        bold_std_trans_wf = init_bold_std_trans_wf(
            freesurfer=freesurfer,
            mem_gb=mem_gb['resampled'],
            omp_nthreads=omp_nthreads,
            spaces=spaces,
            name='bold_std_trans_wf',
            use_compression=not config.execution.low_mem,
        )
        workflow.connect([
            (inputnode, bold_std_trans_wf, [
                ('template', 'inputnode.templates'),
                ('anat2std_xfm', 'inputnode.anat2std_xfm'),
                ('bold_file', 'inputnode.name_source'),
                ('t1w_aseg', 'inputnode.bold_aseg'),
                ('t1w_aparc', 'inputnode.bold_aparc')]),
            (final_boldref_wf, bold_std_trans_wf, [
                ('outputnode.bold_mask', 'inputnode.bold_mask')]),
            (bold_reg_wf, bold_std_trans_wf, [
                ('outputnode.itk_bold_to_t1', 'inputnode.itk_bold_to_t1')]),
            (bold_std_trans_wf, outputnode, [('outputnode.bold_std', 'bold_std'),
                                             ('outputnode.bold_std_ref', 'bold_std_ref'),
                                             ('outputnode.bold_mask_std', 'bold_mask_std')]),
        ])

        if freesurfer:
            workflow.connect([
                (bold_std_trans_wf, func_derivatives_wf, [
                    ('outputnode.bold_aseg_std', 'inputnode.bold_aseg_std'),
                    ('outputnode.bold_aparc_std', 'inputnode.bold_aparc_std'),
                ]),
                (bold_std_trans_wf, outputnode, [
                    ('outputnode.bold_aseg_std', 'bold_aseg_std'),
                    ('outputnode.bold_aparc_std', 'bold_aparc_std')]),
            ])

        if not multiecho:
            workflow.connect([
                (bold_split, bold_std_trans_wf, [
                    ('out_files', 'inputnode.bold_split')]),
                (bold_sdc_wf, bold_std_trans_wf, [
                    ('outputnode.out_warp', 'inputnode.fieldwarp')]),
                (bold_hmc_wf, bold_std_trans_wf, [
                    ('outputnode.xforms', 'inputnode.hmc_xforms')]),
            ])
        else:
            workflow.connect([
                (split_opt_comb, bold_std_trans_wf, [
                    ('out_files', 'inputnode.bold_split')])
            ])

            # Already applied in bold_bold_trans_wf, which inputs to bold_t2s_wf
            bold_std_trans_wf.inputs.inputnode.fieldwarp = 'identity'
            bold_std_trans_wf.inputs.inputnode.hmc_xforms = 'identity'

        # func_derivatives_wf internally parametrizes over snapshotted spaces.
        workflow.connect([
            (bold_std_trans_wf, func_derivatives_wf, [
                ('outputnode.template', 'inputnode.template'),
                ('outputnode.spatial_reference', 'inputnode.spatial_reference'),
                ('outputnode.bold_std_ref', 'inputnode.bold_std_ref'),
                ('outputnode.bold_std', 'inputnode.bold_std'),
                ('outputnode.bold_mask_std', 'inputnode.bold_mask_std'),
            ]),
        ])

        if config.workflow.use_aroma:  # ICA-AROMA workflow
            from .confounds import init_ica_aroma_wf
            ica_aroma_wf = init_ica_aroma_wf(
                mem_gb=mem_gb['resampled'],
                metadata=metadata,
                omp_nthreads=omp_nthreads,
                err_on_aroma_warn=config.workflow.aroma_err_on_warn,
                aroma_melodic_dim=config.workflow.aroma_melodic_dim,
                name='ica_aroma_wf')

            join = pe.Node(niu.Function(output_names=["out_file"],
                                        function=_to_join),
                           name='aroma_confounds')

            mrg_conf_metadata = pe.Node(niu.Merge(2), name='merge_confound_metadata',
                                        run_without_submitting=True)
            mrg_conf_metadata2 = pe.Node(DictMerge(), name='merge_confound_metadata2',
                                         run_without_submitting=True)
            workflow.disconnect([
                (bold_confounds_wf, outputnode, [
                    ('outputnode.confounds_file', 'confounds'),
                ]),
                (bold_confounds_wf, outputnode, [
                    ('outputnode.confounds_metadata', 'confounds_metadata'),
                ]),
            ])
            workflow.connect([
                (inputnode, ica_aroma_wf, [
                    ('bold_file', 'inputnode.name_source')]),
                (bold_hmc_wf, ica_aroma_wf, [
                    ('outputnode.movpar_file', 'inputnode.movpar_file')]),
                (initial_boldref_wf, ica_aroma_wf, [
                    ('outputnode.skip_vols', 'inputnode.skip_vols')]),
                (bold_confounds_wf, join, [
                    ('outputnode.confounds_file', 'in_file')]),
                (bold_confounds_wf, mrg_conf_metadata,
                    [('outputnode.confounds_metadata', 'in1')]),
                (ica_aroma_wf, join,
                    [('outputnode.aroma_confounds', 'join_file')]),
                (ica_aroma_wf, mrg_conf_metadata,
                    [('outputnode.aroma_metadata', 'in2')]),
                (mrg_conf_metadata, mrg_conf_metadata2, [('out', 'in_dicts')]),
                (ica_aroma_wf, outputnode,
                    [('outputnode.aroma_noise_ics', 'aroma_noise_ics'),
                     ('outputnode.melodic_mix', 'melodic_mix'),
                     ('outputnode.nonaggr_denoised_file', 'nonaggr_denoised_file')]),
                (join, outputnode, [('out_file', 'confounds')]),
                (mrg_conf_metadata2, outputnode, [('out_dict', 'confounds_metadata')]),
                (bold_std_trans_wf, ica_aroma_wf, [
                    ('outputnode.bold_std', 'inputnode.bold_std'),
                    ('outputnode.bold_mask_std', 'inputnode.bold_mask_std'),
                    ('outputnode.spatial_reference', 'inputnode.spatial_reference')]),
            ])

    # SURFACES ##################################################################################
    # Freesurfer
    freesurfer_spaces = spaces.get_fs_spaces()
    if freesurfer and freesurfer_spaces:
        config.loggers.workflow.debug('Creating BOLD surface-sampling workflow.')
        bold_surf_wf = init_bold_surf_wf(
            mem_gb=mem_gb['resampled'],
            surface_spaces=freesurfer_spaces,
            medial_surface_nan=config.workflow.medial_surface_nan,
            name='bold_surf_wf')
        workflow.connect([
            (inputnode, bold_surf_wf, [
                ('subjects_dir', 'inputnode.subjects_dir'),
                ('subject_id', 'inputnode.subject_id'),
                ('t1w2fsnative_xfm', 'inputnode.t1w2fsnative_xfm')]),
            (bold_t1_trans_wf, bold_surf_wf, [('outputnode.bold_t1', 'inputnode.source_file')]),
            (bold_surf_wf, outputnode, [('outputnode.surfaces', 'surfaces')]),
            (bold_surf_wf, func_derivatives_wf, [
                ('outputnode.target', 'inputnode.surf_refs')]),
        ])

        # CIFTI output
        if config.workflow.cifti_output:
            from .resampling import init_bold_grayords_wf
            bold_grayords_wf = init_bold_grayords_wf(
                grayord_density=config.workflow.cifti_output,
                mem_gb=mem_gb['resampled'],
                repetition_time=metadata['RepetitionTime'])

            workflow.connect([
                (inputnode, bold_grayords_wf, [
                    ('subjects_dir', 'inputnode.subjects_dir')]),
                (bold_std_trans_wf, bold_grayords_wf, [
                    ('outputnode.bold_std', 'inputnode.bold_std'),
                    ('outputnode.spatial_reference', 'inputnode.spatial_reference')]),
                (bold_surf_wf, bold_grayords_wf, [
                    ('outputnode.surfaces', 'inputnode.surf_files'),
                    ('outputnode.target', 'inputnode.surf_refs'),
                ]),
                (bold_grayords_wf, outputnode, [
                    ('outputnode.cifti_bold', 'bold_cifti'),
                    ('outputnode.cifti_variant', 'cifti_variant'),
                    ('outputnode.cifti_metadata', 'cifti_metadata'),
                    ('outputnode.cifti_density', 'cifti_density')]),
            ])

    if spaces.get_spaces(nonstandard=False, dim=(3,)):
        carpetplot_wf = init_carpetplot_wf(
            mem_gb=mem_gb['resampled'],
            metadata=metadata,
            cifti_output=config.workflow.cifti_output,
            name='carpetplot_wf')

        if config.workflow.cifti_output:
            workflow.connect(
                bold_grayords_wf, 'outputnode.cifti_bold', carpetplot_wf, 'inputnode.cifti_bold'
            )
        else:
            # Xform to 'MNI152NLin2009cAsym' is always computed.
            carpetplot_select_std = pe.Node(
                KeySelect(fields=['std2anat_xfm'], key='MNI152NLin2009cAsym'),
                name='carpetplot_select_std', run_without_submitting=True)

            workflow.connect([
                (inputnode, carpetplot_select_std, [
                    ('std2anat_xfm', 'std2anat_xfm'),
                    ('template', 'keys')]),
                (carpetplot_select_std, carpetplot_wf, [
                    ('std2anat_xfm', 'inputnode.std2anat_xfm')]),
                (bold_bold_trans_wf if not multiecho else bold_t2s_wf, carpetplot_wf, [
                    ('outputnode.bold', 'inputnode.bold')]),
                (final_boldref_wf, carpetplot_wf, [
                    ('outputnode.bold_mask', 'inputnode.bold_mask')]),
                (bold_reg_wf, carpetplot_wf, [
                    ('outputnode.itk_t1_to_bold', 'inputnode.t1_bold_xform')]),
            ])

        workflow.connect([
            (bold_confounds_wf, carpetplot_wf, [
                ('outputnode.confounds_file', 'inputnode.confounds_file')
            ])
        ])

    # REPORTING ############################################################
    ds_report_summary = pe.Node(
        DerivativesDataSink(desc='summary', datatype="figures", dismiss_entities=("echo",)),
        name='ds_report_summary', run_without_submitting=True,
        mem_gb=config.DEFAULT_MEMORY_MIN_GB)

    ds_report_validation = pe.Node(
        DerivativesDataSink(desc='validation', datatype="figures", dismiss_entities=("echo",)),
        name='ds_report_validation', run_without_submitting=True,
        mem_gb=config.DEFAULT_MEMORY_MIN_GB)

    workflow.connect([
        (summary, ds_report_summary, [('out_report', 'in_file')]),
        (initial_boldref_wf, ds_report_validation, [
            ('outputnode.validation_report', 'in_file')]),
    ])

    # Fill-in datasinks of reportlets seen so far
    for node in workflow.list_node_names():
        if node.split('.')[-1].startswith('ds_report'):
            workflow.get_node(node).inputs.base_directory = fmriprep_dir
            workflow.get_node(node).inputs.source_file = ref_file

    return workflow


def _create_mem_gb(bold_fname):
    bold_size_gb = os.path.getsize(bold_fname) / (1024**3)
    bold_tlen = nb.load(bold_fname).shape[-1]
    mem_gb = {
        'filesize': bold_size_gb,
        'resampled': bold_size_gb * 4,
        'largemem': bold_size_gb * (max(bold_tlen / 100, 1.0) + 4),
    }

    return bold_tlen, mem_gb


def _get_wf_name(bold_fname):
    """
    Derive the workflow name for supplied BOLD file.

    >>> _get_wf_name('/completely/made/up/path/sub-01_task-nback_bold.nii.gz')
    'func_preproc_task_nback_wf'
    >>> _get_wf_name('/completely/made/up/path/sub-01_task-nback_run-01_echo-1_bold.nii.gz')
    'func_preproc_task_nback_run_01_echo_1_wf'

    """
    from nipype.utils.filemanip import split_filename
    fname = split_filename(bold_fname)[1]
    fname_nosub = '_'.join(fname.split("_")[1:])
    # if 'echo' in fname_nosub:
    #     fname_nosub = '_'.join(fname_nosub.split("_echo-")[:1]) + "_bold"
    name = "func_preproc_" + fname_nosub.replace(
        ".", "_").replace(" ", "").replace("-", "_").replace("_bold", "_wf")

    return name


def _to_join(in_file, join_file):
    """Join two tsv files if the join_file is not ``None``."""
    from niworkflows.interfaces.utility import JoinTSVColumns
    if join_file is None:
        return in_file
    res = JoinTSVColumns(in_file=in_file, join_file=join_file).run()
    return res.outputs.out_file


def extract_entities(file_list):
    """
    Return a dictionary of common entities given a list of files.

    Examples
    --------
    >>> extract_entities('sub-01/anat/sub-01_T1w.nii.gz')
    {'subject': '01', 'suffix': 'T1w', 'datatype': 'anat', 'extension': '.nii.gz'}
    >>> extract_entities(['sub-01/anat/sub-01_T1w.nii.gz'] * 2)
    {'subject': '01', 'suffix': 'T1w', 'datatype': 'anat', 'extension': '.nii.gz'}
    >>> extract_entities(['sub-01/anat/sub-01_run-1_T1w.nii.gz',
    ...                   'sub-01/anat/sub-01_run-2_T1w.nii.gz'])
    {'subject': '01', 'run': [1, 2], 'suffix': 'T1w', 'datatype': 'anat',
     'extension': '.nii.gz'}

    """
    from collections import defaultdict
    from bids.layout import parse_file_entities

    entities = defaultdict(list)
    for e, v in [
        ev_pair
        for f in listify(file_list)
        for ev_pair in parse_file_entities(f).items()
    ]:
        entities[e].append(v)

    def _unique(inlist):
        inlist = sorted(set(inlist))
        if len(inlist) == 1:
            return inlist[0]
        return inlist
    return {
        k: _unique(v) for k, v in entities.items()
    }


def get_img_orientation(imgf):
    """Return the image orientation as a string"""
    img = nb.load(imgf)
    return ''.join(nb.aff2axcodes(img.affine))<|MERGE_RESOLUTION|>--- conflicted
+++ resolved
@@ -298,12 +298,8 @@
             registration_init=config.workflow.bold2t1w_init,
             pe_direction=metadata.get("PhaseEncodingDirection"),
             echo_idx=echo_idxs,
-<<<<<<< HEAD
-            tr=metadata.get("RepetitionTime"),
+            tr=metadata["RepetitionTime"],
             orientation=ref_orientation),
-=======
-            tr=metadata["RepetitionTime"]),
->>>>>>> 1ac52cf8
         name='summary', mem_gb=config.DEFAULT_MEMORY_MIN_GB, run_without_submitting=True)
     summary.inputs.dummy_scans = config.workflow.dummy_scans
 
