--- conflicted
+++ resolved
@@ -659,10 +659,7 @@
             ]),
             (bold_t2s_wf, split_opt_comb, [("outputnode.bold", "in_file")]),
             (split_opt_comb, bold_t1_trans_wf, [("out_files", "inputnode.bold_split")]),
-<<<<<<< HEAD
-=======
             (bold_t2s_wf, bold_final, [("outputnode.bold", "bold")]),
->>>>>>> 672d0712
         ])
         # fmt:on
 
@@ -1009,32 +1006,6 @@
             ]),
         ])
 
-<<<<<<< HEAD
-        # fmt:off
-        workflow.connect(
-            [
-                (bold_bold_trans_wf, final_boldref_wf, [
-                    ("outputnode.bold", "inputnode.bold_file"),
-                ]),
-                (bold_bold_trans_wf, bold_final, [
-                    ("outputnode.bold", "bold"),
-                ]),
-            ] if not multiecho
-            else [
-                (bold_bold_trans_wf, join_echos, [
-                    ("outputnode.bold", "bold_files"),
-                ]),
-                (join_echos, final_boldref_wf, [("bold_files", "inputnode.bold_file")]),
-                # use reference image mask used by bold_bold_trans_wf
-                (bold_bold_trans_wf, bold_t2s_wf, [
-                    (("outputnode.bold_mask", pop_file), "inputnode.bold_mask"),
-                ]),
-                (bold_t2s_wf, bold_final, [
-                    ("outputnode.bold", "bold"),
-                ]),
-            ]
-        )
-=======
         workflow.connect([
             (bold_bold_trans_wf, bold_final, [("outputnode.bold", "bold")]),
             (bold_bold_trans_wf, final_boldref_wf, [
@@ -1054,7 +1025,6 @@
                 ("bold_files", "inputnode.bold_file"),
             ]),
         ])
->>>>>>> 672d0712
         # fmt:on
         return workflow
 
