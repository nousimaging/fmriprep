--- conflicted
+++ resolved
@@ -321,18 +321,9 @@
                                    omp_nthreads=omp_nthreads)
 
     # calculate BOLD registration to T1w
-<<<<<<< HEAD
-    bold_reg_wf = init_bold_reg_wf(name='bold_reg_wf',
-                                   freesurfer=freesurfer,
-                                   use_bbr=config.workflow.use_bbr,
-                                   bold2t1w_dof=config.workflow.bold2t1w_dof,
-                                   bold2t1w_init=config.workflow.bold2t1w_init,
-                                   mem_gb=mem_gb['resampled'],
-                                   omp_nthreads=omp_nthreads,
-                                   use_compression=False)
-=======
     bold_reg_wf = init_bold_reg_wf(
         bold2t1w_dof=config.workflow.bold2t1w_dof,
+        bold2t1w_init=config.workflow.bold2t1w_init,
         freesurfer=freesurfer,
         mem_gb=mem_gb['resampled'],
         name='bold_reg_wf',
@@ -341,7 +332,6 @@
         use_bbr=config.workflow.use_bbr,
         use_compression=False,
     )
->>>>>>> 3cd56d5e
 
     # apply BOLD registration to T1w
     bold_t1_trans_wf = init_bold_t1_trans_wf(name='bold_t1_trans_wf',
