#!/usr/bin/env python
# -*- coding: utf-8 -*-
# emacs: -*- mode: python; py-indent-offset: 4; indent-tabs-mode: nil -*-
# vi: set ft=python sts=4 ts=4 sw=4 et:
"""
Created on Wed Dec  2 17:35:40 2015

@author: craigmoodie
"""
from __future__ import print_function, division, absolute_import, unicode_literals

import os
from copy import deepcopy

from nipype.pipeline import engine as pe
from nipype.interfaces import fsl
from nipype.interfaces import utility as niu

from fmriprep.interfaces import BIDSDataGrabber, BIDSFreeSurferDir
from fmriprep.utils.misc import collect_bids_data, get_biggest_epi_file_size_gb
from fmriprep.workflows import confounds

from fmriprep.workflows.anatomical import t1w_preprocessing
from fmriprep.workflows.sbref import sbref_preprocess

from fmriprep.workflows.epi import (
<<<<<<< HEAD
    epi_hmc, epi_sbref_registration, epi_preproc_report,
    ref_epi_t1_registration, epi_mni_transformation)
=======
    epi_unwarp, epi_hmc, epi_sbref_registration, bold_preprocessing,
    ref_epi_t1_registration)

from bids.grabbids import BIDSLayout
>>>>>>> a82e1316


def base_workflow_enumerator(subject_list, task_id, settings, run_uuid):
    workflow = pe.Workflow(name='workflow_enumerator')

    if settings.get('freesurfer', False):
        fsdir = pe.Node(BIDSFreeSurferDir(), name='BIDSFreesurfer')
        fsdir.inputs.freesurfer_home = os.getenv('FREESURFER_HOME')
        fsdir.inputs.derivatives = os.path.join(settings['output_dir'])

    for subject in subject_list:
        generated_workflow = base_workflow_generator(subject, task_id=task_id,
                                                     settings=settings)
        if generated_workflow:
            generated_workflow.config['execution']['crashdump_dir'] = (
                os.path.join(settings['output_dir'], "fmriprep", "sub-" + subject, 'log', run_uuid)
            )
            for node in generated_workflow._get_all_nodes():
                node.config = deepcopy(generated_workflow.config)
            if settings.get('freesurfer', False):
                workflow.connect(fsdir, 'subjects_dir',
                                 generated_workflow, 'inputnode.subjects_dir')
            else:
                workflow.add_nodes([generated_workflow])

    return workflow


def base_workflow_generator(subject_id, task_id, settings):
    subject_data = collect_bids_data(settings['bids_root'], subject_id, task_id)

    settings["biggest_epi_file_size_gb"] = get_biggest_epi_file_size_gb(subject_data['func'])

    if subject_data['func'] == []:
        raise Exception("No BOLD images found for participant {} and task {}. "
                        "All workflows require BOLD images.".format(
                            subject_id, task_id if task_id else '<all>'))

    if subject_data['t1w'] == []:
        raise Exception("No T1w images found for participant {}. "
                        "All workflows require T1w images.".format(subject_id))


    if all((subject_data['fmap'] != [],
            subject_data['sbref'] != [],
            "sbref" not in settings.get('ignore', []))):
        return basic_fmap_sbref_wf(subject_data, settings, name=subject_id)
    else:
        return basic_wf(subject_data, settings, name=subject_id)


def basic_fmap_sbref_wf(subject_data, settings, name='fMRI_prep'):
    """
    The main fmri preprocessing workflow, for the ds054-type of data:

      * [x] Has at least one T1w and at least one bold file (minimal reqs.)
      * [x] Has one or more SBRefs
      * [x] Has fieldmaps in one of the following options:
        * [x] Phase-difference: one or more GRE-phasediff images, including
              the corresponding magnitude images.
        * [x] "Natural" fieldmaps: spiral field-mapping sequences
        * [x] "PEPolar": :abbr:`PE (phase-encoding)` varying *Polar*ity images

    """

    if settings is None:
        settings = {}

    workflow = pe.Workflow(name=name)

    inputnode = pe.Node(niu.IdentityInterface(fields=['subjects_dir']),
                        name='inputnode')
    #  inputnode = pe.Node(niu.IdentityInterface(fields=['subject_id']),
    #                    name='inputnode')
    #  inputnode.iterables = [('subject_id', subject_list)]

    bidssrc = pe.Node(BIDSDataGrabber(subject_data=subject_data), name='BIDSDatasource')

    # Preprocessing of T1w (includes registration to MNI)
    t1w_pre = t1w_preprocessing(settings=settings)

    # Estimate fieldmap
    fmap_est = None
    if 'fieldmap' not in settings.get('ignore', []):
        # Import specific workflows here, so we don't brake everything with one
        # unused workflow.
        from fmriprep.workflows.fieldmap import fmap_estimator
        fmap_est = fmap_estimator(subject_data, settings=settings)

    if fmap_est is None:
        # Fallback to non-fieldmap workflow
        settings['ignore'] = settings.get('ignore', []) + ['fieldmap']
        return basic_wf(subject_data, settings=settings)

    # Correct SBRef
    sbref_pre = sbref_preprocess(settings=settings)

    # Register SBRef to T1
    sbref_t1 = ref_epi_t1_registration(reportlet_suffix='sbref_t1_bbr',
                                       inv_ds_suffix='target-sbref_affine',
                                       settings=settings)

    # HMC on the EPI
    hmcwf = epi_hmc(settings=settings)
    hmcwf.get_node('inputnode').iterables = ('epi', subject_data['func'])

    # EPI to SBRef
    epi2sbref = epi_sbref_registration(settings)

    # EPI unwarp
    epiunwarp_wf = epi_unwarp(settings=settings)

    # get confounds
    confounds_wf = confounds.discover_wf(settings)
    confounds_wf.get_node('inputnode').inputs.t1_transform_flags = [False, True]

    # create list of transforms to resample t1 -> sbref -> epi
    t1_to_epi_transforms = pe.Node(fsl.ConvertXFM(concat_xfm=True), name='T1ToEPITransforms')

    workflow.connect([
        (bidssrc, t1w_pre, [('t1w', 'inputnode.t1w'),
                            ('t2w', 'inputnode.t2w')]),
        (bidssrc, sbref_pre, [('sbref', 'inputnode.sbref')]),
        (bidssrc, sbref_t1, [('sbref', 'inputnode.name_source'),
                             ('t1w', 'inputnode.t1w')]),
        (fmap_est, sbref_pre, [('outputnode.fmap', 'inputnode.fmap'),
                               ('outputnode.fmap_ref', 'inputnode.fmap_ref'),
                               ('outputnode.fmap_mask', 'inputnode.fmap_mask')]),
        (sbref_pre, sbref_t1, [('outputnode.sbref_unwarped', 'inputnode.ref_epi'),
                               ('outputnode.sbref_unwarped_mask', 'inputnode.ref_epi_mask')]),
        (t1w_pre, sbref_t1, [
            ('outputnode.bias_corrected_t1', 'inputnode.bias_corrected_t1'),
            ('outputnode.t1_mask', 'inputnode.t1_mask'),
            ('outputnode.t1_brain', 'inputnode.t1_brain'),
            ('outputnode.t1_seg', 'inputnode.t1_seg')]),
        (sbref_pre, epi2sbref, [('outputnode.sbref_unwarped', 'inputnode.sbref'),
                                ('outputnode.sbref_unwarped_mask', 'inputnode.sbref_mask')]),
        (hmcwf, epi2sbref, [('outputnode.epi_mask', 'inputnode.epi_mask'),
                            ('outputnode.epi_mean', 'inputnode.epi_mean'),
                            ('outputnode.epi_hmc', 'inputnode.epi'),
                            ('inputnode.epi', 'inputnode.epi_name_source')]),
        (hmcwf, epiunwarp_wf, [('inputnode.epi', 'inputnode.epi')]),
        (fmap_est, epiunwarp_wf, [('outputnode.fmap', 'inputnode.fmap'),
                                  ('outputnode.fmap_mask', 'inputnode.fmap_mask'),
                                  ('outputnode.fmap_ref', 'inputnode.fmap_ref')]),

        (sbref_t1, t1_to_epi_transforms, [(('outputnode.mat_t1_to_epi'), 'in_file')]),
        (epi2sbref, t1_to_epi_transforms, [('outputnode.out_mat_inv', 'in_file2')]),

        (t1_to_epi_transforms, confounds_wf, [('out_file', 'inputnode.t1_transform')]),

        (hmcwf, confounds_wf, [('outputnode.movpar_file', 'inputnode.movpar_file'),
                               ('outputnode.epi_mean', 'inputnode.reference_image'),
                               ('inputnode.epi', 'inputnode.source_file')]),
        (epiunwarp_wf, confounds_wf, [('outputnode.epi_mask', 'inputnode.epi_mask'),
                                      ('outputnode.epi_unwarp', 'inputnode.fmri_file')]),
        (t1w_pre, confounds_wf, [('outputnode.t1_tpms', 'inputnode.t1_tpms')]),
    ])

    if settings.get('freesurfer', False):
        workflow.connect([
            (inputnode, t1w_pre, [('subjects_dir', 'inputnode.subjects_dir')]),
            (inputnode, sbref_t1, [('subjects_dir', 'inputnode.subjects_dir')]),
            (t1w_pre, sbref_t1, [('outputnode.subject_id', 'inputnode.subject_id'),
                                 ('outputnode.fs_2_t1_transform', 'inputnode.fs_2_t1_transform')]),
            ])

    return workflow


def basic_wf(subject_data, settings, name='fMRI_prep'):
    """
    The main fmri preprocessing workflow, for the ds005-type of data:

      * Has at least one T1w and at least one bold file (minimal reqs.)
      * No SBRefs
      * May have fieldmaps

    """

    if settings is None:
        settings = {}

    workflow = pe.Workflow(name=name)

    layout = BIDSLayout(settings["bids_root"])

    inputnode = pe.Node(niu.IdentityInterface(fields=['subjects_dir']),
                        name='inputnode')
<<<<<<< HEAD
=======

>>>>>>> a82e1316
    bidssrc = pe.Node(BIDSDataGrabber(subject_data=subject_data),
                      name='BIDSDatasource')

    fmap_est = None
    if 'fieldmap' not in settings.get('ignore', []):
        # Import specific workflows here, so we don't brake everything with one
        # unused workflow.
        from fmriprep.workflows.fieldmap import fmap_estimator, sdc_unwarp
        fmap_est = fmap_estimator(subject_data, settings=settings)
        unwarp = sdc_unwarp(settings=settings)

    # Preprocessing of T1w (includes registration to MNI)
    t1w_pre = t1w_preprocessing(settings=settings)

    workflow.connect([
        (bidssrc, t1w_pre, [('t1w', 'inputnode.t1w'),
<<<<<<< HEAD
                            ('t2w', 'inputnode.t2w')]),
        (bidssrc, epi_2_t1, [('t1w', 'inputnode.t1w')]),
        (t1w_pre, epi_2_t1, [('outputnode.bias_corrected_t1', 'inputnode.bias_corrected_t1'),
                             ('outputnode.t1_brain', 'inputnode.t1_brain'),
                             ('outputnode.t1_mask', 'inputnode.t1_mask'),
                             ('outputnode.t1_seg', 'inputnode.t1_seg')]),
        (t1w_pre, confounds_wf, [('outputnode.t1_tpms', 'inputnode.t1_tpms')]),
        (epi_2_t1, confounds_wf, [('outputnode.epi_t1', 'inputnode.fmri_file'),
                                  ('outputnode.epi_mask_t1', 'inputnode.epi_mask')]),
        (epi_2_t1, epi_mni_trans_wf, [('outputnode.itk_epi_to_t1', 'inputnode.itk_epi_to_t1')]),
        (t1w_pre, epi_mni_trans_wf, [('outputnode.bias_corrected_t1', 'inputnode.t1'),
                                     ('outputnode.t1_2_mni_forward_transform',
                                      'inputnode.t1_2_mni_forward_transform')]),
        (hmcwf, epi_2_t1, [('inputnode.epi', 'inputnode.name_source'),
                           ('outputnode.epi_split', 'inputnode.epi_split')]),
        (hmcwf, confounds_wf, [
            ('outputnode.movpar_file', 'inputnode.movpar_file'),
            ('outputnode.motion_confounds_file', 'inputnode.motion_confounds_file'),
            ('inputnode.epi', 'inputnode.source_file')]),
        (hmcwf, epi_mni_trans_wf, [('inputnode.epi', 'inputnode.name_source'),
                                   ('outputnode.epi_split', 'inputnode.epi_split')]),
=======
                            ('t2w', 'inputnode.t2w')])
>>>>>>> a82e1316
    ])

    if fmap_est is None:
        workflow.connect([
            (hmcwf, epi_2_t1, [('outputnode.epi_mean', 'inputnode.ref_epi'),
                               ('outputnode.xforms', 'inputnode.hmc_xforms'),
                               ('outputnode.epi_mask', 'inputnode.ref_epi_mask')]),
            (hmcwf, epi_mni_trans_wf, [('outputnode.xforms', 'inputnode.hmc_xforms'),
                                       ('outputnode.epi_mask', 'inputnode.epi_mask')]),
        ])
    else:
        workflow.connect([
            (hmcwf, unwarp, [('inputnode.epi', 'inputnode.name_source'),
                             ('outputnode.epi_split', 'inputnode.in_split'),
                             ('outputnode.epi_mean', 'inputnode.in_reference'),
                             ('outputnode.xforms', 'inputnode.xforms')]),
            (fmap_est, unwarp, [('outputnode.fmap', 'inputnode.fmap'),
                                ('outputnode.fmap_ref', 'inputnode.fmap_ref'),
                                ('outputnode.fmap_mask', 'inputnode.fmap_mask')]),
            (unwarp, epi_2_t1, [('outputnode.out_reference', 'inputnode.ref_epi'),
                                ('outputnode.out_warps', 'inputnode.hmc_xforms'),
                                ('outputnode.out_mask', 'inputnode.ref_epi_mask')]),
            (unwarp, epi_mni_trans_wf, [('outputnode.out_warps', 'inputnode.hmc_xforms'),
                                        ('outputnode.out_mask', 'inputnode.epi_mask')])
        ])

        # Report on EPI correction
        epireport = epi_preproc_report(settings=settings)
        workflow.connect([
            (hmcwf, epireport, [
                ('outputnode.epi_mean', 'inputnode.in_pre'),
                ('inputnode.epi', 'inputnode.name_source')]),
            (unwarp, epireport, [
                ('outputnode.out_reference', 'inputnode.in_post')]),
            (t1w_pre, epireport, [
                ('outputnode.t1_tpms', 'inputnode.in_tpms'),]),
            (epi_2_t1, epireport, [
                ('outputnode.itk_t1_to_epi', 'inputnode.in_xfm')]),
        ])

    if settings.get('freesurfer', False):
        workflow.connect([
            (inputnode, t1w_pre, [('subjects_dir', 'inputnode.subjects_dir')]),
<<<<<<< HEAD
            (inputnode, epi_2_t1, [('subjects_dir', 'inputnode.subjects_dir')]),
            (t1w_pre, epi_2_t1, [('outputnode.subject_id', 'inputnode.subject_id'),
                                 ('outputnode.fs_2_t1_transform', 'inputnode.fs_2_t1_transform')]),
        ])
=======
            ])

    for bold_file in subject_data['func']:
        name = os.path.split(bold_file)[-1].replace(".", "_").replace(" ", "").replace("-", "_")

        # For doc building purposes
        if bold_file == 'sub-testing_task-testing_acq-testing_bold.nii.gz':
            metadata = {"RepetitionTime": 2.0,
                        "SliceTiming": [0.0, 0.1, 0.2, 0.3, 0.4, 0.5, 0.6, 0.7, 0.8, 0.9]}
        else:
            metadata = layout.get_metadata(bold_file)
        bold_pre = bold_preprocessing(name=name, metadata=metadata,
                                      settings=settings)
        bold_pre.get_node('inputnode').inputs.epi = bold_file

        workflow.connect([
            (bidssrc, bold_pre, [('t1w', 'inputnode.t1w')]),
            (t1w_pre, bold_pre,
             [('outputnode.bias_corrected_t1', 'inputnode.bias_corrected_t1'),
              ('outputnode.t1_brain', 'inputnode.t1_brain'),
              ('outputnode.t1_mask', 'inputnode.t1_mask'),
              ('outputnode.t1_seg', 'inputnode.t1_seg'),
              ('outputnode.t1_tpms', 'inputnode.t1_tpms'),
              ('outputnode.t1_2_mni_forward_transform', 'inputnode.t1_2_mni_forward_transform')])
        ])

        if settings['freesurfer']:
            workflow.connect([
                (inputnode, bold_pre,
                 [('subjects_dir', 'inputnode.subjects_dir')]),
                (t1w_pre, bold_pre,
                 [('outputnode.subject_id', 'inputnode.subject_id'),
                  ('outputnode.fs_2_t1_transform', 'inputnode.fs_2_t1_transform')]),
            ])
>>>>>>> a82e1316

    return workflow


def _first(inlist):
    if isinstance(inlist, (list, tuple)):
        inlist = _first(inlist[0])
    return inlist<|MERGE_RESOLUTION|>--- conflicted
+++ resolved
@@ -24,15 +24,10 @@
 from fmriprep.workflows.sbref import sbref_preprocess
 
 from fmriprep.workflows.epi import (
-<<<<<<< HEAD
-    epi_hmc, epi_sbref_registration, epi_preproc_report,
-    ref_epi_t1_registration, epi_mni_transformation)
-=======
     epi_unwarp, epi_hmc, epi_sbref_registration, bold_preprocessing,
     ref_epi_t1_registration)
 
 from bids.grabbids import BIDSLayout
->>>>>>> a82e1316
 
 
 def base_workflow_enumerator(subject_list, task_id, settings, run_uuid):
@@ -222,114 +217,21 @@
 
     inputnode = pe.Node(niu.IdentityInterface(fields=['subjects_dir']),
                         name='inputnode')
-<<<<<<< HEAD
-=======
-
->>>>>>> a82e1316
+
     bidssrc = pe.Node(BIDSDataGrabber(subject_data=subject_data),
                       name='BIDSDatasource')
 
-    fmap_est = None
-    if 'fieldmap' not in settings.get('ignore', []):
-        # Import specific workflows here, so we don't brake everything with one
-        # unused workflow.
-        from fmriprep.workflows.fieldmap import fmap_estimator, sdc_unwarp
-        fmap_est = fmap_estimator(subject_data, settings=settings)
-        unwarp = sdc_unwarp(settings=settings)
-
     # Preprocessing of T1w (includes registration to MNI)
     t1w_pre = t1w_preprocessing(settings=settings)
 
     workflow.connect([
         (bidssrc, t1w_pre, [('t1w', 'inputnode.t1w'),
-<<<<<<< HEAD
                             ('t2w', 'inputnode.t2w')]),
-        (bidssrc, epi_2_t1, [('t1w', 'inputnode.t1w')]),
-        (t1w_pre, epi_2_t1, [('outputnode.bias_corrected_t1', 'inputnode.bias_corrected_t1'),
-                             ('outputnode.t1_brain', 'inputnode.t1_brain'),
-                             ('outputnode.t1_mask', 'inputnode.t1_mask'),
-                             ('outputnode.t1_seg', 'inputnode.t1_seg')]),
-        (t1w_pre, confounds_wf, [('outputnode.t1_tpms', 'inputnode.t1_tpms')]),
-        (epi_2_t1, confounds_wf, [('outputnode.epi_t1', 'inputnode.fmri_file'),
-                                  ('outputnode.epi_mask_t1', 'inputnode.epi_mask')]),
-        (epi_2_t1, epi_mni_trans_wf, [('outputnode.itk_epi_to_t1', 'inputnode.itk_epi_to_t1')]),
-        (t1w_pre, epi_mni_trans_wf, [('outputnode.bias_corrected_t1', 'inputnode.t1'),
-                                     ('outputnode.t1_2_mni_forward_transform',
-                                      'inputnode.t1_2_mni_forward_transform')]),
-        (hmcwf, epi_2_t1, [('inputnode.epi', 'inputnode.name_source'),
-                           ('outputnode.epi_split', 'inputnode.epi_split')]),
-        (hmcwf, confounds_wf, [
-            ('outputnode.movpar_file', 'inputnode.movpar_file'),
-            ('outputnode.motion_confounds_file', 'inputnode.motion_confounds_file'),
-            ('inputnode.epi', 'inputnode.source_file')]),
-        (hmcwf, epi_mni_trans_wf, [('inputnode.epi', 'inputnode.name_source'),
-                                   ('outputnode.epi_split', 'inputnode.epi_split')]),
-=======
-                            ('t2w', 'inputnode.t2w')])
->>>>>>> a82e1316
     ])
 
-    if fmap_est is None:
-        workflow.connect([
-            (hmcwf, epi_2_t1, [('outputnode.epi_mean', 'inputnode.ref_epi'),
-                               ('outputnode.xforms', 'inputnode.hmc_xforms'),
-                               ('outputnode.epi_mask', 'inputnode.ref_epi_mask')]),
-            (hmcwf, epi_mni_trans_wf, [('outputnode.xforms', 'inputnode.hmc_xforms'),
-                                       ('outputnode.epi_mask', 'inputnode.epi_mask')]),
-        ])
-    else:
-        workflow.connect([
-            (hmcwf, unwarp, [('inputnode.epi', 'inputnode.name_source'),
-                             ('outputnode.epi_split', 'inputnode.in_split'),
-                             ('outputnode.epi_mean', 'inputnode.in_reference'),
-                             ('outputnode.xforms', 'inputnode.xforms')]),
-            (fmap_est, unwarp, [('outputnode.fmap', 'inputnode.fmap'),
-                                ('outputnode.fmap_ref', 'inputnode.fmap_ref'),
-                                ('outputnode.fmap_mask', 'inputnode.fmap_mask')]),
-            (unwarp, epi_2_t1, [('outputnode.out_reference', 'inputnode.ref_epi'),
-                                ('outputnode.out_warps', 'inputnode.hmc_xforms'),
-                                ('outputnode.out_mask', 'inputnode.ref_epi_mask')]),
-            (unwarp, epi_mni_trans_wf, [('outputnode.out_warps', 'inputnode.hmc_xforms'),
-                                        ('outputnode.out_mask', 'inputnode.epi_mask')])
-        ])
-
-        # Report on EPI correction
-        epireport = epi_preproc_report(settings=settings)
-        workflow.connect([
-            (hmcwf, epireport, [
-                ('outputnode.epi_mean', 'inputnode.in_pre'),
-                ('inputnode.epi', 'inputnode.name_source')]),
-            (unwarp, epireport, [
-                ('outputnode.out_reference', 'inputnode.in_post')]),
-            (t1w_pre, epireport, [
-                ('outputnode.t1_tpms', 'inputnode.in_tpms'),]),
-            (epi_2_t1, epireport, [
-                ('outputnode.itk_t1_to_epi', 'inputnode.in_xfm')]),
-        ])
-
-    if settings.get('freesurfer', False):
-        workflow.connect([
-            (inputnode, t1w_pre, [('subjects_dir', 'inputnode.subjects_dir')]),
-<<<<<<< HEAD
-            (inputnode, epi_2_t1, [('subjects_dir', 'inputnode.subjects_dir')]),
-            (t1w_pre, epi_2_t1, [('outputnode.subject_id', 'inputnode.subject_id'),
-                                 ('outputnode.fs_2_t1_transform', 'inputnode.fs_2_t1_transform')]),
-        ])
-=======
-            ])
-
     for bold_file in subject_data['func']:
-        name = os.path.split(bold_file)[-1].replace(".", "_").replace(" ", "").replace("-", "_")
-
-        # For doc building purposes
-        if bold_file == 'sub-testing_task-testing_acq-testing_bold.nii.gz':
-            metadata = {"RepetitionTime": 2.0,
-                        "SliceTiming": [0.0, 0.1, 0.2, 0.3, 0.4, 0.5, 0.6, 0.7, 0.8, 0.9]}
-        else:
-            metadata = layout.get_metadata(bold_file)
-        bold_pre = bold_preprocessing(name=name, metadata=metadata,
+        bold_pre = bold_preprocessing(bold_file, layout=layout,
                                       settings=settings)
-        bold_pre.get_node('inputnode').inputs.epi = bold_file
 
         workflow.connect([
             (bidssrc, bold_pre, [('t1w', 'inputnode.t1w')]),
@@ -350,12 +252,5 @@
                  [('outputnode.subject_id', 'inputnode.subject_id'),
                   ('outputnode.fs_2_t1_transform', 'inputnode.fs_2_t1_transform')]),
             ])
->>>>>>> a82e1316
-
-    return workflow
-
-
-def _first(inlist):
-    if isinstance(inlist, (list, tuple)):
-        inlist = _first(inlist[0])
-    return inlist+
+    return workflow