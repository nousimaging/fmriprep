--- conflicted
+++ resolved
@@ -31,12 +31,12 @@
 
 
 def check_deps(workflow):
-    from niworkflows.nipype.filemanip import which
+    from nipype.filemanip import which
     return sorted(
         (node.interface.__class__.__name__, node.interface._cmd)
         for node in workflow.get_nodes()
-        if hasattr(node.interface, '_cmd') and
-            which(node.interface._cmd) is None)
+        if (hasattr(node.interface, '_cmd') and
+            which(node.interface._cmd) is None))
 
 
 def get_parser():
@@ -299,15 +299,6 @@
     if opts.reports_only:
         sys.exit(int(retcode > 0))
 
-<<<<<<< HEAD
-    # Check workflow for missing commands
-    missing = check_deps(fmriprep_wf)
-    if missing:
-        print("Cannot run fMRIPrep. Missing dependencies:")
-        for iface, cmd in missing:
-            print("\t{} (Interface: {})".format(cmd, iface))
-        sys.exit(2)
-=======
     # Sentry tracking
     if not opts.notrack:
         try:
@@ -327,7 +318,14 @@
                                       'dev': dev_user})
         except Exception:
             pass
->>>>>>> d73ba9d0
+
+    # Check workflow for missing commands
+    missing = check_deps(fmriprep_wf)
+    if missing:
+        print("Cannot run fMRIPrep. Missing dependencies:")
+        for iface, cmd in missing:
+            print("\t{} (Interface: {})".format(cmd, iface))
+        sys.exit(2)
 
     # Clean up master process before running workflow, which may create forks
     gc.collect()
