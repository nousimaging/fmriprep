[metadata]
author = The CRN developers
author_email = nipreps@gmail.com
classifiers =
    Development Status :: 4 - Beta
    Intended Audience :: Science/Research
    Topic :: Scientific/Engineering :: Image Recognition
    License :: OSI Approved :: BSD License
    Programming Language :: Python :: 3.7
    Programming Language :: Python :: 3.8
description = fMRIPrep is a robust and easy-to-use pipeline for preprocessing of diverse fMRI data.
license = 3-clause BSD
long_description = file:long_description.rst
long_description_content_type = text/x-rst; charset=UTF-8
project_urls =
    Documentation=https://fmriprep.readthedocs.io/
    Paper=https://doi.org/10.1038/s41592-018-0235-4
    Docker Images=https://hub.docker.com/r/poldracklab/fmriprep/tags/
url = https://github.com/poldracklab/fmriprep

[options]
python_requires = >=3.7
install_requires =
    indexed_gzip >= 0.8.8
    nibabel ~= 3.0
    nipype ~= 1.4
    nitime
    niworkflows >= 1.2.0rc3, < 1.3
    numpy
    pandas
    psutil >= 5.4
    pybids >= 0.10.0
    pyyaml
<<<<<<< HEAD
    sdcflows ~= 1.2.0
    smriprep >= 0.6.0rc2, < 0.7
=======
    sdcflows ~= 1.2.2
    smriprep ~= 0.5.2
>>>>>>> cb722eeb
    tedana >= 0.0.5
    templateflow >= 0.5.2
    toml
test_requires =
    coverage
    codecov
    pytest
packages = find:

[options.exclude_package_data]
* = tests

[options.extras_require]
datalad = datalad
doc =
    nbsphinx
    packaging
    pydot >= 1.2.3
    pydotplus
<<<<<<< HEAD
    sphinx >= 1.5.3, < 3
=======
    sphinx >=1.5.3, <3
>>>>>>> cb722eeb
    sphinx-argparse
    sphinx_rtd_theme
    sphinxcontrib-napoleon
docs =
    %(doc)s
duecredit = duecredit
resmon =
sentry = sentry-sdk >=0.6.9
tests =
    coverage
    codecov
    pytest
all =
    %(datalad)s
    %(doc)s
    %(duecredit)s
    %(sentry)s
    %(tests)s

[options.package_data]
fmriprep =
    data/*.json
    data/*.nii.gz
    data/*.mat
    data/boilerplate.bib
    data/itkIdentityTransform.txt
    data/flirtsch/bbr.sch
    data/reports-spec.yml
    data/tests/config.toml
    data/tests/ds000005/*
    data/tests/ds000005/sub-01/anat/*
    data/tests/ds000005/sub-01/func/*
    VERSION

[options.entry_points]
console_scripts =
    fmriprep=fmriprep.cli.run:main

[versioneer]
VCS = git
style = pep440
versionfile_source = fmriprep/_version.py
versionfile_build = fmriprep/_version.py
tag_prefix =
parentdir_prefix =

[flake8]
max-line-length = 99
doctests = True
exclude=*build/<|MERGE_RESOLUTION|>--- conflicted
+++ resolved
@@ -31,13 +31,8 @@
     psutil >= 5.4
     pybids >= 0.10.0
     pyyaml
-<<<<<<< HEAD
-    sdcflows ~= 1.2.0
+    sdcflows ~= 1.2.2
     smriprep >= 0.6.0rc2, < 0.7
-=======
-    sdcflows ~= 1.2.2
-    smriprep ~= 0.5.2
->>>>>>> cb722eeb
     tedana >= 0.0.5
     templateflow >= 0.5.2
     toml
@@ -57,11 +52,7 @@
     packaging
     pydot >= 1.2.3
     pydotplus
-<<<<<<< HEAD
     sphinx >= 1.5.3, < 3
-=======
-    sphinx >=1.5.3, <3
->>>>>>> cb722eeb
     sphinx-argparse
     sphinx_rtd_theme
     sphinxcontrib-napoleon
