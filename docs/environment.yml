name: fmriprep_docs
channels:
  - conda-forge
dependencies:
- python==3.5
- numpy>=1.11.0
- scipy=0.18.1
- scikit-learn=0.18.1
- matplotlib=2.0.0
- traits=4.6
- jinja2=2.8
- sphinx>=1.5.1
- sphinx_rtd_theme
- mock
- future
- nibabel
- statsmodels
- xvfbwrapper
- funcsigs
- networkx>=2.0.0
- python-dateutil
- pydot>=1.2.3
- cython
- nipype>=1.1.5

- pip:
    - sphinx-argparse
    - doctest-ignore-unicode
    - svgutils
    - nitime
    - nilearn
<<<<<<< HEAD
    - niworkflows==0.4.4
    - git+https://github.com/nipy/nipype.git@67d6212a9cabd395ee74f7818d09d8ea6c8426a4#egg=nipype
=======
    - niworkflows==0.5.1
>>>>>>> a56806c0
<|MERGE_RESOLUTION|>--- conflicted
+++ resolved
@@ -29,9 +29,5 @@
     - svgutils
     - nitime
     - nilearn
-<<<<<<< HEAD
-    - niworkflows==0.4.4
     - git+https://github.com/nipy/nipype.git@67d6212a9cabd395ee74f7818d09d8ea6c8426a4#egg=nipype
-=======
-    - niworkflows==0.5.1
->>>>>>> a56806c0
+    - niworkflows==0.5.1