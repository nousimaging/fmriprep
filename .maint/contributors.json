[
  {
    "affiliation": "Perelman School of Medicine, University of Pennsylvania, PA, USA",
    "name": "Adebimpe, Azeez",
    "orcid": "0000-0001-9049-0135"
  },
  {
    "affiliation": "Center for Lifespan Changes in Brain and Cognition, University of Oslo",
    "name": "Amlien, Inge K.",
    "orcid": "0000-0002-8508-9088"
  },
  {
    "affiliation": "SIMEXP Lab, CRIUGM, University of Montréal, Montréal, Canada",
    "name": "Bellec, Pierre",
    "orcid": "0000-0002-9111-0699"
  },
  {
    "affiliation": "Department of Psychology, New York University",
    "name": "Benson, Noah C.",
    "orcid": "0000-0002-2365-8265"
  },
  {
    "affiliation": "Perelman School of Medicine, University of Pennsylvania, PA, USA",
    "name": "Cieslak, Matthew",
    "orcid": "0000-0002-1931-4734"
  },
  {
    "affiliation": "University of Texas at Austin",
    "name": "de la Vega, Alejandro",
    "orcid": "0000-0001-9062-3778"
  },
  {
    "affiliation": "Department of Psychiatry, McGill University",
    "name": "Devenyi, Grabriel A.",
    "orcid": "0000-0002-7766-1187"
  },
  {
    "affiliation": "Computational Neuroimaging Lab, BioCruces Health Research Institute",
    "name": "Erramuzpe, Asier",
    "orcid": "0000-0002-9402-2184"
  },
  {
    "affiliation": "Department of Psychology, Stanford University",
    "name": "Feingold, Franklin",
    "orcid": "0000-0002-6533-2909"
  },
  {
    "affiliation": "Centre for Modern Interdisciplinary Technologies, Nicolaus Copernicus University in Toruń",
    "name": "Finc, Karolina",
    "orcid": "0000-0002-0157-030X"
  },
  {
    "affiliation": [
      "McLean Hospital Brain Imaging Center, MA, USA",
      "Consolidated Department of Psychiatry, Harvard Medical School, MA, USA"],
    "name": "Frederick, Blaise B.",
    "orcid": "0000-0001-5832-5279"
  },
  {
    "affiliation": "Department of Psychology, New York University, NY, USA",
    "name": "Groen, Iris I. A.",
    "orcid": "0000-0002-5536-6128"
  },
  {
    "affiliation": "Donders Institute for Brain, Cognition and Behaviour, Radboud University Nijmegen",
    "name": "Gomez, Daniel E. P.",
    "orcid": "0000-0001-8635-021X"
  },
  {
    "affiliation": [
      "McGovern Institute for Brain Research, MIT, MA, USA",
      "Department of Otolaryngology, Harvard Medical School, MA, USA"
    ],
    "name": "Ghosh, Satrajit S.",
    "orcid": "0000-0002-5312-6729"
  },
  {
    "affiliation": "Dartmouth College: Hanover, NH, United States",
    "name": "Halchenko, Yaroslav O.",
    "orcid": "0000-0003-3456-2493"
  },
  {
    "affiliation": "Child Mind Institute",
    "name": "Heinsfeld, Anibal S.",
    "orcid": "0000-0002-2050-0614"
  },
  {
    "affiliation": "Max Planck Institute for Empirical Aesthetics",
    "name": "Isik, Ayse Ilkay",
    "orcid": "0000-0002-1652-9297"
  },
  {
    "affiliation": "Department of Psychology, Columbia University",
    "name": "Jacoby, Nir",
    "orcid": "0000-0001-7936-9991"
  },
  {
    "affiliation": "Department of Radiology, Weill Cornell Medicine",
    "name": "Jamison, Keith W.",
    "orcid": "0000-0001-7139-6661"
  },
  {
    "affiliation": "URPP Dynamics of Healthy Aging, University of Zurich",
    "name": "Liem, Franz",
    "orcid": "0000-0003-0646-4810"
  },
  {
    "affiliation": "Department of Psychology, University of California, Berkeley",
    "name": "Lurie, Daniel J.",
    "orcid": "0000-0001-8012-6399"
  },
  {
    "affiliation": "Dartmouth College: Hanover, NH, United States",
    "name": "Ma, Feilong",
    "orcid": "0000-0002-6838-3971"
  },
  {
    "affiliation": "Speech & Hearing Bioscience & Technology Program, Harvard University",
    "name": "Mentch, Jeff",
    "orcid": "0000-0002-7762-8678",
    "type": "Researcher"
  },
  {
    "affiliation": "Department of Psychology, Stanford University",
    "name": "Moodie, Craig A.",
    "orcid": "0000-0003-0867-1469"
  },
  {
    "affiliation": "Cyceron, UMS 3408 (CNRS - UCBN), France",
    "name": "Naveau, Mikaël",
    "orcid": "0000-0001-6948-9068"
  },
  {
<<<<<<< HEAD
    "affiliation": "Max Planck Institute for Human Cognitive and Brain Sciences, Leipzig, Germany",
    "name": "Nitsch, Alexander",
    "orcid": "0000-0002-5740-9451"
=======
    "affiliation": "Department of Radiology, Lausanne University Hospital and University of Lausanne",
    "name": "Provins, Céline",
    "orcid":"0000-0002-1668-9629"
>>>>>>> 10be2dc3
  },
  {
    "affiliation": "Neuroscience Program, University of Iowa",
    "name": "Rivera-Dompenciel, Adriana",
    "orcid": "0000-0002-3339-4857"
  },
  {
    "affiliation": "Perelman School of Medicine, University of Pennsylvania, PA, USA",
    "name": "Satterthwaite, Theodore D.",
    "orcid": "0000-0001-7072-9399"
  },
  {
    "affiliation": "Max Planck Institute for Human Cognitive and Brain Sciences, Leipzig, Germany",
    "name": "Schaefer, Theo A.J.",
    "orcid": "0000-0003-4102-559X"
  },
  {
    "affiliation": "Speech & Hearing Bioscience & Technology Program, Harvard University",
    "name": "Sitek, Kevin R.",
    "orcid": "0000-0002-2172-5786"
  },
  {
    "affiliation": "Center for Lifespan Changes in Brain and Cognition, University of Oslo",
    "name": "Sneve, Markus H.",
    "orcid": "0000-0001-7644-7915"
  },
  {
    "affiliation": "Max Planck UCL Centre for Computational Psychiatry and Ageing Research, University College London",
    "name": "Stojić, Hrvoje",
    "orcid": "0000-0002-9699-9052"
  },
  {
    "affiliation": "Department of Psychology, Stanford University",
    "name": "Thompson, William H.",
    "orcid": "0000-0002-0533-6035"
  },
  {
    "affiliation": "Department of Neuroscience, University of Pennsylvania, PA, USA",
    "name": "Tooley, Ursula A.",
    "orcid": "0000-0001-6377-3885"
  },
  {
    "affiliation": "Montreal Neurological Institute, McGill University",
    "name": "Urchs, Sebastian",
    "orcid": "0000-0001-5504-8579"
  },
  {
    "affiliation": "CENIR, INSERM U1127, CNRS UMR 7225, UPMC Univ Paris 06 UMR S 1127, Institut du Cerveau et de la Moelle épinière, ICM, F-75013, Paris, France",
    "name": "Valabregue, Romain",
    "orcid": "0000-0002-1814-9570"
  },
  {
    "affiliation": "Center for Brain Imaging, New York University",
    "name": "Velasco, Pablo",
    "orcid": "0000-0002-5749-6049"
  },
  {
    "affiliation": "Charite Universitatsmedizin Berlin, Germany",
    "name": "Waller, Lea",
    "orcid": "0000-0002-3239-6957"
  },
  {
    "affiliation": "Department of Psychology, Stanford University",
    "name": "Wexler, Joseph B.",
    "orcid": "0000-0001-6424-8740"
  },
  {
    "affiliation": "Department of Psychology, Stanford University",
    "name": "Wright, Jessey",
    "orcid": "0000-0001-5504-8579"
  },
  {
    "affiliation": "State Key Laboratory of Cognitive Neuroscience and Learning, Beijing Normal University",
    "name": "Ye, Zhifang",
    "orcid": "0000-0003-0489-2619"
  }
]<|MERGE_RESOLUTION|>--- conflicted
+++ resolved
@@ -131,15 +131,13 @@
     "orcid": "0000-0001-6948-9068"
   },
   {
-<<<<<<< HEAD
     "affiliation": "Max Planck Institute for Human Cognitive and Brain Sciences, Leipzig, Germany",
     "name": "Nitsch, Alexander",
     "orcid": "0000-0002-5740-9451"
-=======
+  },
     "affiliation": "Department of Radiology, Lausanne University Hospital and University of Lausanne",
     "name": "Provins, Céline",
     "orcid":"0000-0002-1668-9629"
->>>>>>> 10be2dc3
   },
   {
     "affiliation": "Neuroscience Program, University of Iowa",
